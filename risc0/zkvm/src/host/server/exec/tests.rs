--- conflicted
+++ resolved
@@ -29,10 +29,6 @@
 use sha2::{Digest as _, Sha256};
 use test_log::test;
 
-<<<<<<< HEAD
-=======
-use super::executor::ExecutorImpl;
->>>>>>> 6d2cd981
 use crate::{
     host::server::{
         exec::{
@@ -42,12 +38,8 @@
         testutils,
     },
     serde::{from_slice, to_vec},
-<<<<<<< HEAD
     sha::Digest,
-    Executor, ExecutorEnv, ExitCode, MemoryImage, Program, Session, TraceEvent,
-=======
-    ExecutorEnv, ExitCode, MemoryImage, Program, Session,
->>>>>>> 6d2cd981
+    ExecutorEnv, ExecutorImpl, ExitCode, MemoryImage, Program, Session,
 };
 
 fn run_test(spec: MultiTestSpec) {

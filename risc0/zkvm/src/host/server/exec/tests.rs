--- conflicted
+++ resolved
@@ -34,14 +34,9 @@
         exec::syscall::{Syscall, SyscallContext},
         testutils,
     },
-<<<<<<< HEAD
-    serde::{from_slice, to_vec},
+    serde::to_vec,
     sha::Digest,
     ExecutorEnv, ExecutorImpl, ExitCode, MemoryImage, Program,
-=======
-    serde::to_vec,
-    ExecutorEnv, ExitCode, MemoryImage, Program, Session,
->>>>>>> aa2c8025
 };
 
 fn run_test(spec: MultiTestSpec) {
@@ -218,11 +213,7 @@
         let session = exec.run().unwrap();
         assert_eq!(session.exit_code, ExitCode::Halted(0));
         assert_eq!(
-<<<<<<< HEAD
-            session.journal.unwrap().as_slice(),
-=======
-            &session.journal.bytes,
->>>>>>> aa2c8025
+            session.journal.unwrap().bytes.as_slice(),
             bytemuck::cast_slice::<u32, u8>(case.expected().as_slice())
         );
     }
@@ -293,11 +284,7 @@
         let session = exec.run().unwrap();
         assert_eq!(session.exit_code, ExitCode::Halted(0));
 
-<<<<<<< HEAD
-        let actual: Vec<u8> = from_slice(&session.journal.unwrap()).unwrap();
-=======
-        let actual: Vec<u8> = session.journal.decode().unwrap();
->>>>>>> aa2c8025
+        let actual: Vec<u8> = session.journal.unwrap().decode().unwrap();
         assert_eq!(
             from_utf8(&actual).unwrap(),
             from_utf8(&expected).unwrap(),
@@ -358,11 +345,7 @@
     let session = exec.run().unwrap();
     assert_eq!(session.exit_code, ExitCode::Halted(0));
 
-<<<<<<< HEAD
-    let actual: &[u32] = bytemuck::cast_slice(&session.journal.as_ref().unwrap());
-=======
-    let actual: &[u32] = bytemuck::cast_slice(&session.journal.bytes);
->>>>>>> aa2c8025
+    let actual: &[u32] = bytemuck::cast_slice(&session.journal.as_ref().unwrap().bytes);
     assert_eq!(actual, expected);
 }
 
@@ -707,11 +690,7 @@
         .unwrap();
     let mut exec = ExecutorImpl::from_elf(env, MULTI_TEST_ELF).unwrap();
     let session = exec.run().unwrap();
-<<<<<<< HEAD
-    let actual = hex::encode(Digest::try_from(session.journal.unwrap()).unwrap());
-=======
-    let actual = hex::encode(Digest::try_from(session.journal.bytes).unwrap());
->>>>>>> aa2c8025
+    let actual = hex::encode(Digest::try_from(session.journal.unwrap().bytes).unwrap());
     assert_eq!(expected, actual);
 }
 
@@ -762,11 +741,7 @@
         .unwrap();
     let mut exec = ExecutorImpl::from_elf(env, STANDARD_LIB_ELF).unwrap();
     let session = exec.run().unwrap();
-<<<<<<< HEAD
-    let actual = session.journal.as_ref().unwrap();
-=======
-    let actual = &session.journal.bytes;
->>>>>>> aa2c8025
+    let actual = session.journal.as_ref().unwrap().bytes;
     assert_eq!(
         from_utf8(actual).unwrap(),
         r"ENV_VAR1=val1
@@ -798,11 +773,7 @@
         let session = exec.run().unwrap();
         let output: Vec<String> = session.journal.decode().unwrap();
         assert_eq!(
-<<<<<<< HEAD
-            from_slice::<Vec<String>, _>(&session.journal.unwrap()).unwrap(),
-=======
             output,
->>>>>>> aa2c8025
             args_arr
                 .into_iter()
                 .map(|s| s.to_string())
@@ -834,11 +805,7 @@
             .unwrap();
         let mut exec = ExecutorImpl::from_elf(env, SLICE_IO_ELF).unwrap();
         let session = exec.run().unwrap();
-<<<<<<< HEAD
-        assert_eq!(session.journal.unwrap(), slice);
-=======
-        assert_eq!(session.journal.bytes, slice);
->>>>>>> aa2c8025
+        assert_eq!(session.journal.unwrap().bytes, slice);
     };
 
     run(b"");

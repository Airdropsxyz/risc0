--- conflicted
+++ resolved
@@ -21,13 +21,8 @@
 use risc0_zkvm_platform::{
     syscall::{
         nr::{
-<<<<<<< HEAD
-            SYS_CYCLE_COUNT, SYS_GETENV, SYS_LOG, SYS_PANIC, SYS_RANDOM, SYS_READ, SYS_READ_AVAIL,
-            SYS_VERIFY, SYS_VERIFY_METADATA, SYS_WRITE,
-=======
             SYS_ARGC, SYS_ARGV, SYS_CYCLE_COUNT, SYS_GETENV, SYS_LOG, SYS_PANIC, SYS_RANDOM,
-            SYS_READ, SYS_READ_AVAIL, SYS_WRITE,
->>>>>>> 6d2cd981
+            SYS_READ, SYS_READ_AVAIL, SYS_VERIFY, SYS_VERIFY_METADATA, SYS_WRITE,
         },
         reg_abi::{REG_A3, REG_A4, REG_A5},
         SyscallName, DIGEST_BYTES, DIGEST_WORDS,
@@ -116,13 +111,10 @@
             .with_syscall(SYS_READ, posix_io.clone())
             .with_syscall(SYS_READ_AVAIL, posix_io.clone())
             .with_syscall(SYS_WRITE, posix_io)
-<<<<<<< HEAD
             .with_syscall(SYS_VERIFY, sys_verify.clone())
-            .with_syscall(SYS_VERIFY_METADATA, sys_verify);
-=======
+            .with_syscall(SYS_VERIFY_METADATA, sys_verify)
             .with_syscall(SYS_ARGC, Args(env.args.clone()))
             .with_syscall(SYS_ARGV, Args(env.args.clone()));
->>>>>>> 6d2cd981
         for (syscall, handler) in env.slice_io.borrow().inner.iter() {
             let handler = SysSliceIo::new(handler.clone());
             this.inner
@@ -234,7 +226,6 @@
 }
 
 #[derive(Clone)]
-<<<<<<< HEAD
 pub(crate) struct SysVerify {
     pub(crate) assumptions: Rc<RefCell<Assumptions>>,
 }
@@ -357,18 +348,12 @@
 }
 
 impl Syscall for SysVerify {
-=======
-pub(crate) struct Args(pub Vec<String>);
-
-impl Syscall for Args {
->>>>>>> 6d2cd981
     fn syscall(
         &mut self,
         syscall: &str,
         ctx: &mut dyn SyscallContext,
         to_guest: &mut [u32],
     ) -> Result<(u32, u32)> {
-<<<<<<< HEAD
         let from_guest_ptr = ctx.load_register(REG_A3);
         let from_guest_len = ctx.load_register(REG_A4);
         let from_guest: Vec<u8> = ctx.load_region(from_guest_ptr, from_guest_len)?;
@@ -379,7 +364,20 @@
             self.sys_verify_metadata(from_guest, to_guest)
         } else {
             bail!("SysVerify received unrecognized syscall: {}", syscall)
-=======
+        }
+    }
+}
+
+#[derive(Clone)]
+pub(crate) struct Args(pub Vec<String>);
+
+impl Syscall for Args {
+    fn syscall(
+        &mut self,
+        syscall: &str,
+        ctx: &mut dyn SyscallContext,
+        to_guest: &mut [u32],
+    ) -> Result<(u32, u32)> {
         if syscall == SYS_ARGC.as_str() {
             Ok((self.0.len().try_into()?, 0))
         } else if syscall == SYS_ARGV.as_str() {
@@ -399,7 +397,6 @@
             Ok((arg_val.as_bytes().len() as u32, 0))
         } else {
             bail!("Unknown syscall {syscall}")
->>>>>>> 6d2cd981
         }
     }
 }

// Copyright 2023 RISC Zero, Inc.
//
// Licensed under the Apache License, Version 2.0 (the "License");
// you may not use this file except in compliance with the License.
// You may obtain a copy of the License at
//
//     http://www.apache.org/licenses/LICENSE-2.0
//
// Unless required by applicable law or agreed to in writing, software
// distributed under the License is distributed on an "AS IS" BASIS,
// WITHOUT WARRANTIES OR CONDITIONS OF ANY KIND, either express or implied.
// See the License for the specific language governing permissions and
// limitations under the License.

//! Manages the output and cryptographic data for a proven computation.

use alloc::{collections::BTreeMap, string::String, vec::Vec};
use core::fmt::Debug;

use anyhow::Result;
use risc0_binfmt::SystemState;
use risc0_circuit_rv32im::layout;
use risc0_core::field::baby_bear::BabyBear;
use risc0_zkp::{
    core::{
        digest::Digest,
        hash::{
            blake2b::Blake2bCpuHashSuite, poseidon::PoseidonHashSuite, sha::Sha256HashSuite,
            HashSuite,
        },
    },
    layout::Buffer,
    verify::VerificationError,
};
use risc0_zkvm_platform::WORD_SIZE;
use serde::{Deserialize, Serialize};

use super::{
    control_id::{BLAKE2B_CONTROL_ID, POSEIDON_CONTROL_ID, SHA256_CONTROL_ID},
    recursion::SuccinctReceipt,
};
use crate::{
    receipt_metadata::{Assumptions, MaybePruned, Output},
    sha::Digestable,
    ExitCode, ReceiptMetadata,
};

/// A receipt attesting to the execution of a Session.
///
/// A Receipt is a zero-knowledge proof of computation. It attests that the
/// [Receipt::journal] was produced by executing a [crate::Session] based on a
/// specified memory image. This image is _not_ included in the receipt; the
/// verifier must provide an [ImageID](https://dev.risczero.com/terminology),
/// a cryptographic hash corresponding to the expected image.
///
/// A prover can provide a Receipt to an untrusting party to convince them that
/// the results contained within the Receipt (in the [Receipt::journal]) came
/// from running specific code. Conversely, a verifier can inspect a receipt to
/// confirm that its results must have been generated from the expected code,
/// even when this code was run by an untrusted source.
/// # Example
///
/// To create a [Receipt] attesting to the faithful execution of your code, run
/// one of the `prove` functions from a [crate::Prover].
///
/// ```rust
/// # #[cfg(feature = "prove")]
/// use risc0_zkvm::{default_prover, ExecutorEnv};
/// use risc0_zkvm_methods::FIB_ELF;
///
/// # #[cfg(not(feature = "cuda"))]
/// # #[cfg(feature = "prove")]
/// # {
/// let env = ExecutorEnv::builder().add_input(&[20]).build().unwrap();
/// let receipt = default_prover().prove_elf(env, FIB_ELF).unwrap();
/// # }
/// ```
///
/// To confirm that a [Receipt] was honestly generated, use
/// [Receipt::verify] and supply the ImageID of the code that should
/// have been executed as a parameter. (See
/// [risc0_build](https://docs.rs/risc0-build/latest/risc0_build/) for more
/// information about how ImageIDs are generated.)
/// ```rust
/// use risc0_zkvm::Receipt;
/// # #[cfg(feature = "prove")]
/// # use risc0_zkvm::{default_prover, ExecutorEnv};
/// # use risc0_zkvm_methods::{FIB_ELF, FIB_ID};
///
/// # #[cfg(not(feature = "cuda"))]
/// # #[cfg(feature = "prove")]
/// # {
/// # let env = ExecutorEnv::builder().add_input(&[20]).build().unwrap();
/// # let receipt = default_prover().prove_elf(env, FIB_ELF).unwrap();
/// receipt.verify(FIB_ID).unwrap();
/// # }
/// ```
///
/// The public outputs of the [Receipt] are contained in the
/// [Receipt::journal]. We provide serialization tools in the zkVM
/// [serde](crate::serde) module, which can be used to read data from the
/// journal as the same type it was written to the journal. If you prefer, you
/// can also directly access the [Receipt::journal] as a `Vec<u8>`.
#[derive(Clone, Debug, Deserialize, Serialize)]
#[cfg_attr(test, derive(PartialEq))]
pub struct Receipt {
    /// The polymorphic [InnerReceipt].
    pub inner: InnerReceipt,

    /// The public data written by the guest in this Session.
    ///
    /// This data is cryptographically authenticated in
    /// [Receipt::verify].
    pub journal: Vec<u8>,
}

/// An inner receipt can take the form of a [SegmentReceipts] collection or a
/// [SuccinctReceipt].
#[derive(Clone, Debug, Deserialize, Serialize)]
#[cfg_attr(test, derive(PartialEq))]
pub enum InnerReceipt {
    /// A non-succinct [CompositeReceipt].
    Composite(CompositeReceipt),

    /// The [SuccinctReceipt].
    Succinct(SuccinctReceipt),

    /// A fake receipt for testing and development.
    Fake {
        /// [ReceiptMetadata] for this fake receipt.
        metadata: ReceiptMetadata,
    },
}

impl InnerReceipt {
    /// Verify the integrity of this receipt, ensuring the metadata is attested to by the seal.
    #[must_use]
    pub fn verify_integrity_with_context(
        &self,
        ctx: &VerifierContext,
    ) -> Result<(), VerificationError> {
<<<<<<< HEAD
        match self {
            InnerReceipt::Composite(x) => x.verify_integrity_with_context(ctx),
            InnerReceipt::Succinct(x) => x.verify_integrity_with_context(ctx),
            InnerReceipt::Fake { .. } => {
                #[cfg(feature = "std")]
                if crate::is_dev_mode() {
                    return Ok(());
=======
        let mut fault_id_exists = false;

        // This closure is invoked on each receipt's metadata
        let mut is_fault_meta = |metadata: &ReceiptMetadata| -> Result<bool, VerificationError> {
            if cfg!(feature = "fault-proof") && metadata.pre.digest() == FAULT_CHECKER_ID.into() {
                if fault_id_exists {
                    // If we get here, I means that we've already seen the fault checker's image ID.
                    // However, a sequence of receipts can only have up to 1 fault checker image ID.
                    // If this is the case, it means that that the fault checker incurred a fault.
                    return Err(VerificationError::ImageVerificationError);
>>>>>>> 6d2cd981
                }
                Err(VerificationError::InvalidProof)
            }
        }
    }

    /// Returns the [InnerReceipt::Composite] arm.
    pub fn composite(&self) -> Result<&CompositeReceipt, VerificationError> {
        if let InnerReceipt::Composite(x) = self {
            Ok(&x)
        } else {
            Err(VerificationError::ReceiptFormatError)
        }
    }

    /// Returns the [InnerReceipt::Succinct] arm.
    pub fn succinct(&self) -> Result<&SuccinctReceipt, VerificationError> {
        if let InnerReceipt::Succinct(x) = self {
            Ok(x)
        } else {
            Err(VerificationError::ReceiptFormatError)
        }
    }

    /// Extract the [ReceiptMetadata] from this receipt.
    pub fn get_metadata(&self) -> Result<ReceiptMetadata, VerificationError> {
        match self {
            InnerReceipt::Composite(ref receipt) => receipt.get_metadata(),
            InnerReceipt::Succinct(ref succint_recipt) => Ok(succint_recipt.meta.clone()),
            InnerReceipt::Fake { metadata } => Ok(metadata.clone()),
        }
    }
}

/// A receipt composed of one or more [SegmentReceipt] structs proving a single execution with
/// continuations, and zero or more [Receipt] stucts proving any assumptions.
#[derive(Clone, Debug, Deserialize, Serialize)]
#[cfg_attr(test, derive(PartialEq))]
pub struct CompositeReceipt {
    /// Segment receipts forming the proof of a execution with continuations.
    pub segments: Vec<SegmentReceipt>,

    /// An ordered list of assumptions, either proven or unresolved, made within the continuation
    /// represented by the segment receipts. If any assumptions are unresolved, this receipt is
    /// only _conditionally_ valid.
    // TODO(victor): Allow for unresolved assumptions in this list.
    pub assumptions: Vec<Receipt>,

    /// Digest of journal included in the final output of the continuation. Will be `None` if the
    /// continuation has no output (e.g. it ended in `Fault`).
    // NOTE: This field is needed in order to open the assumptions digest from the output digest.
    pub journal_digest: Option<Digest>,
}

impl CompositeReceipt {
    // TODO(victor): Add a 'verify metadata` method that allows verification for unsuccessful
    // execution.
    /// Verify the integrity of this receipt, ensuring the metadata is attested to by the seal.
    #[must_use]
    pub fn verify_integrity_with_context(
        &self,
        ctx: &VerifierContext,
    ) -> Result<(), VerificationError> {
        // Verify the continuation, by verifying every segment receipt in order.
        let (final_receipt, receipts) = self
            .segments
            .as_slice()
            .split_last()
            .ok_or(VerificationError::ReceiptFormatError)?;

        // Verify each segment and its chaining to the next.
        let mut prev_image_id = None;
        for receipt in receipts {
            receipt.verify_integrity_with_context(ctx)?;
            let metadata = receipt.get_metadata()?;
            log::debug!("metadata: {metadata:#?}");
            if let Some(id) = prev_image_id {
                if id != metadata.pre.digest() {
                    return Err(VerificationError::ImageVerificationError);
                }
            }
            if metadata.exit_code != ExitCode::SystemSplit {
                return Err(VerificationError::UnexpectedExitCode);
            }
            if !metadata.output.is_none() {
                return Err(VerificationError::ReceiptFormatError);
            }
            prev_image_id = Some(metadata.post.digest());
        }

<<<<<<< HEAD
        // Verify the last receipt in the continuation.
        final_receipt.verify_integrity_with_context(ctx)?;
        let final_receipt_metadata = final_receipt.get_metadata()?;
        log::debug!("final: {final_receipt_metadata:#?}");
        if let Some(id) = prev_image_id {
            if id != final_receipt_metadata.pre.digest() {
                return Err(VerificationError::ImageVerificationError);
=======
        // For receipts indicating proof of fault, the guest code should post the
        // post-image ID of the original guest code to prove that the fault checker
        // tried to execute the next instruction from the same state of the machine.
        // Note: if the `image_id` were to match the fault checker, it indicates that
        // the fault checker program was run as the normal guest program. This case does
        // not indicate a proof of fault. It is normal proof generation.
        if cfg!(feature = "fault-proof") && fault_id_exists && image_id != FAULT_CHECKER_ID.into() {
            let digest: Digest = from_slice(&journal.clone()).unwrap();
            if digest != prev_image_id {
                return Err(VerificationError::FaultStateMismatch);
            }
            // fault checker should only terminate with a `ExitCode::Halted(0)`. Any other
            // status indicates that something went wrong.
            if metadata.exit_code != ExitCode::Halted(0) {
                return Err(VerificationError::UnexpectedExitCode);
>>>>>>> 6d2cd981
            }
        }

        // Verify all corroborating receipts attached to this composite receipt.
        for receipt in self.assumptions.iter() {
            receipt.verify_integrity_with_context(ctx)?;
        }

<<<<<<< HEAD
        // Verify decoded output digest is consistent with the journal_digest and assumptions.
        self.verify_output_consitency(&final_receipt_metadata)?;
=======
        if cfg!(feature = "fault-proof") && fault_id_exists && image_id != FAULT_CHECKER_ID.into() {
            // This is a valid proof of fault. Return as a verification error rather than
            // `Ok(())`. This makes it more difficult for callers of this function to
            // mistakenly verify a fault receipt in situations where they do not want to
            // verify fault receipts. Also, it is important to note that if image_id matches
            // the fault checker, it's not considered a fault receipt. It means that the
            // fault checker was run as if it were an ordinary guest program so we should
            // return `Ok(())` in this case.
            return Err(VerificationError::ValidFaultReceipt);
        }
>>>>>>> 6d2cd981

        Ok(())
    }

    /// Returns the [ReceiptMetadata] for this [CompositeReceipt].
    pub fn get_metadata(&self) -> Result<ReceiptMetadata, VerificationError> {
        let first_metadata = self
            .segments
            .first()
            .ok_or(VerificationError::ReceiptFormatError)?
            .get_metadata()?;
        let last_metadata = self
            .segments
            .last()
            .ok_or(VerificationError::ReceiptFormatError)?
            .get_metadata()?;

        // After verifying the internally consistency of this receipt, we can use self.assumptions
        // and self.journal_digest in place of last_metadata.output, which is equal.
        self.verify_output_consitency(&last_metadata)?;
        let output: Option<Output> = last_metadata
            .exit_code
            .expects_output()
            .then(|| {
                Ok(Output {
                    journal: MaybePruned::Pruned(
                        self.journal_digest
                            .ok_or(VerificationError::ReceiptFormatError)?,
                    ),
                    // TODO(victor): Adjust this if unresolved assumptions are allowed on
                    // CompositeReceipt.
                    // NOTE: Proven assumptions are not included in the CompositeReceipt metadata.
                    assumptions: Assumptions(vec![]).into(),
                })
            })
            .transpose()?;

        Ok(ReceiptMetadata {
            pre: first_metadata.pre,
            post: last_metadata.post,
            exit_code: last_metadata.exit_code,
            input: first_metadata.input,
            output: output.into(),
        })
    }

    /// Check that the output fields in the given receipt metadata are consistent with the exit
    /// code, and with the journal_digest and assumptions encoded on self.
    fn verify_output_consitency(
        &self,
        metadata: &ReceiptMetadata,
    ) -> Result<(), VerificationError> {
        if metadata.exit_code.expects_output() {
            let self_output = Output {
                journal: MaybePruned::Pruned(
                    self.journal_digest
                        .ok_or(VerificationError::ReceiptFormatError)?,
                ),
                assumptions: self.assumptions_metadata()?.into(),
            };
            // If these digests do not match, this receipt is internally inconsistent.
            if self_output.digest() != metadata.output.digest() {
                return Err(VerificationError::ReceiptFormatError);
            }
        } else {
            // Ensure all output fields are empty. If not, this receipt is internally inconsistent.
            if !metadata.output.is_none() {
                return Err(VerificationError::ReceiptFormatError);
            }
            if !self.assumptions.is_empty() {
                return Err(VerificationError::ReceiptFormatError);
            }
            if !self.journal_digest.is_none() {
                return Err(VerificationError::ReceiptFormatError);
            }
        }
        Ok(())
    }

    fn assumptions_metadata(&self) -> Result<Assumptions, VerificationError> {
        Ok(Assumptions(
            self.assumptions
                .iter()
                .map(|a| Ok(a.get_metadata()?.into()))
                .collect::<Result<Vec<_>, _>>()?,
        ))
    }
}

/// A receipt attesting to the execution of a Segment.
///
/// A SegmentReceipt attests that a [crate::Segment] was executed in a manner
/// consistent with the [ReceiptMetadata] included in the receipt.
#[derive(Clone, Debug, Deserialize, Serialize)]
#[cfg_attr(test, derive(PartialEq))]
pub struct SegmentReceipt {
    /// The cryptographic data attesting to the validity of the code execution.
    ///
    /// This data is used by the ZKP Verifier (as called by
    /// [SegmentReceipt::verify_with_context]) to cryptographically prove that
    /// this Segment was faithfully executed. It is largely opaque
    /// cryptographic data, but contains a non-opaque metadata component,
    /// which can be conveniently accessed with
    /// [SegmentReceipt::get_metadata].
    pub seal: Vec<u32>,

    /// Segment index within the [Receipt]
    pub index: u32,

    /// Name of the hash function used to create this receipt.
    pub hashfn: String,
}

// TODO(victor) Move this block up underneath the struct definition.
impl Receipt {
    /// Construct a new Receipt
    pub fn new(inner: InnerReceipt, journal: Vec<u8>) -> Self {
        Self { inner, journal }
    }

    /// Verify the integrity of this receipt.
    ///
    /// Uses the ZKP system to cryptographically verify that each constituent
    /// Segment has a valid receipt, and validates that these [SegmentReceipt]s
    /// stitch together correctly, and that the initial memory image matches the
    /// given `image_id` parameter.
    #[must_use]
    pub fn verify(&self, image_id: impl Into<Digest>) -> Result<(), VerificationError> {
        self.verify_with_context(&VerifierContext::default(), image_id)
    }

    // TODO(victor) Adjust this comment.
    /// Verify the integrity of this receipt.
    ///
    /// Uses the ZKP system to cryptographically verify that each constituent
    /// Segment has a valid receipt, and validates that these [SegmentReceipt]s
    /// stitch together correctly, and that the initial memory image matches the
    /// given `image_id` parameter.
    #[must_use]
    pub fn verify_with_context(
        &self,
        ctx: &VerifierContext,
        image_id: impl Into<Digest>,
    ) -> Result<(), VerificationError> {
        self.inner.verify_integrity_with_context(ctx)?;

        // TODO(victor): These checks should cover all fields within the metadata and verify that
        // the receipt represents a successful execution with the result of self.journal.
        // NOTE: Post-state digest and input digest are unconstrained by this method.
        let metadata = self.inner.get_metadata()?;

        if metadata.pre.digest() != image_id.into() {
            return Err(VerificationError::ImageVerificationError);
        }

        // Check the exit code. This verification method requires execution to be successful.
        match metadata.exit_code {
            ExitCode::Halted(0) | ExitCode::Paused(0) => {}
            _ => return Err(VerificationError::UnexpectedExitCode),
        }

        // Finally check the output hash in the decoded metadata against the expected output.
        let decoded_output_digest = metadata.output.digest();

        let expected_output = Output {
            journal: MaybePruned::Pruned(self.journal.digest()),
            // It is expected that there are no (unresolved) assumptions.
            assumptions: Assumptions(vec![]).into(),
        };

        if decoded_output_digest != expected_output.digest() {
            log::debug!(
                "journal: 0x{}, expected output digest: 0x{}, decoded output digest: 0x{}",
                hex::encode(&self.journal),
                hex::encode(expected_output.digest()),
                hex::encode(decoded_output_digest),
            );
            return Err(VerificationError::JournalDigestMismatch);
        }

        Ok(())
    }

    /// Verify the integrity of this receipt, ensuring the metadata is attested to by the seal.
    #[must_use]
    pub fn verify_integrity_with_context(
        &self,
        ctx: &VerifierContext,
    ) -> Result<(), VerificationError> {
        self.inner.verify_integrity_with_context(ctx)
    }

    /// Extract the [ReceiptMetadata] from this receipt.
    pub fn get_metadata(&self) -> Result<ReceiptMetadata, VerificationError> {
        self.inner.get_metadata()
    }
}

impl SegmentReceipt {
    /// Verify the integrity of this receipt, ensuring the metadata is attested to by the seal.
    #[must_use]
    pub fn verify_integrity_with_context(
        &self,
        ctx: &VerifierContext,
    ) -> Result<(), VerificationError> {
        use hex::FromHex;
        let check_code = |_, control_id: &Digest| -> Result<(), VerificationError> {
            POSEIDON_CONTROL_ID
                .into_iter()
                .chain(SHA256_CONTROL_ID)
                .chain(BLAKE2B_CONTROL_ID)
                .find(|x| Digest::from_hex(x).unwrap() == *control_id)
                .map(|_| ())
                .ok_or(VerificationError::ControlVerificationError)
        };
        let suite = ctx
            .suites
            .get(&self.hashfn)
            .ok_or(VerificationError::InvalidHashSuite)?;
        risc0_zkp::verify::verify(&super::CIRCUIT, suite, &self.seal, check_code)
    }

    /// Returns the [ReceiptMetadata] for this receipt.
    pub fn get_metadata(&self) -> Result<ReceiptMetadata, VerificationError> {
        let elems = bytemuck::cast_slice(&self.seal);
        decode_receipt_metadata_from_io(layout::OutBuffer(elems))
    }

    /// Return the seal for this receipt, as a vector of bytes.
    pub fn get_seal_bytes(&self) -> Vec<u8> {
        self.seal.iter().flat_map(|x| x.to_le_bytes()).collect()
    }
}

/// An assumption associated with a guest call to `env::verify` or
/// `env::verify_metdata`.
#[derive(Clone, Debug, Serialize, Deserialize)]
pub enum Assumption {
    /// A [Receipt] for a proven assumption.
    Proven(Receipt),

    /// [ReceiptMetadata] digest for an assumption that is not directly proven
    /// to be true.
    ///
    /// Proving an execution with an unresolved assumption will result in a
    /// conditional receipt. In order for the verifier to accept a
    /// conditional receipt, they must be given a [Receipt] proving the
    /// assumption, or explicitly accept the assumption without proof.
    Unresolved(MaybePruned<ReceiptMetadata>),
}

impl Assumption {
    /// Returns the [ReceiptMetadata] for this [Assumption].
    pub fn get_metadata(&self) -> Result<MaybePruned<ReceiptMetadata>, VerificationError> {
        match self {
            Self::Proven(receipt) => Ok(receipt.get_metadata()?.into()),
            Self::Unresolved(metadata) => Ok(metadata.clone()),
        }
    }
}

impl From<Receipt> for Assumption {
    /// Create a proven assumption from a [Receipt].
    fn from(receipt: Receipt) -> Self {
        Self::Proven(receipt)
    }
}

impl From<MaybePruned<ReceiptMetadata>> for Assumption {
    /// Create an unresolved assumption from a [MaybePruned] [ReceiptMetadata].
    fn from(metadata: MaybePruned<ReceiptMetadata>) -> Self {
        Self::Unresolved(metadata)
    }
}

impl From<ReceiptMetadata> for Assumption {
    /// Create an unresolved assumption from a [ReceiptMetadata].
    fn from(metadata: ReceiptMetadata) -> Self {
        Self::Unresolved(metadata.into())
    }
}

/// Context available to the verification process.
pub struct VerifierContext {
    /// A registry of hash functions to be used by the verification process.
    pub suites: BTreeMap<String, HashSuite<BabyBear>>,
}

fn decode_system_state_from_io(
    io: layout::OutBuffer,
    sys_state: &layout::SystemState,
) -> Result<SystemState, VerificationError> {
    let bytes: Vec<u8> = io
        .tree(sys_state.image_id)
        .get_bytes()
        .or(Err(VerificationError::ReceiptFormatError))?;
    let pc = io
        .tree(sys_state.pc)
        .get_u32()
        .or(Err(VerificationError::ReceiptFormatError))?;
    let merkle_root = Digest::try_from(bytes).or(Err(VerificationError::ReceiptFormatError))?;
    Ok(SystemState { pc, merkle_root })
}

// TODO(victor): Work on carefully understanding this function. How is the exit code set? Will
// Fault and SystemSplit be distinct?
fn decode_receipt_metadata_from_io(
    io: layout::OutBuffer,
) -> Result<ReceiptMetadata, VerificationError> {
    let body = layout::LAYOUT.mux.body;
    let pre = decode_system_state_from_io(io, body.global.pre)?;
    let mut post = decode_system_state_from_io(io, body.global.post)?;
    // In order to avoid extra logic in the rv32im circuit to perform arthimetic on
    // the PC with carry, the PC is always recorded as the current PC +
    // 4. Thus we need to adjust the decoded PC for the post SystemState.
    post.pc = post
        .pc
        .checked_sub(WORD_SIZE as u32)
        .ok_or(VerificationError::ReceiptFormatError)?;

    let input_bytes: Vec<u8> = io
        .tree(body.global.input)
        .get_bytes()
        .or(Err(VerificationError::ReceiptFormatError))?;
    let input = Digest::try_from(input_bytes).or(Err(VerificationError::ReceiptFormatError))?;

    let output_bytes: Vec<u8> = io
        .tree(body.global.output)
        .get_bytes()
        .or(Err(VerificationError::ReceiptFormatError))?;
    let output = Digest::try_from(output_bytes).or(Err(VerificationError::ReceiptFormatError))?;

    let sys_exit = io.get_u64(body.global.sys_exit_code) as u32;
    let user_exit = io.get_u64(body.global.user_exit_code) as u32;
    let exit_code =
        ExitCode::from_pair(sys_exit, user_exit).or(Err(VerificationError::ReceiptFormatError))?;

    Ok(ReceiptMetadata {
        pre: pre.into(),
        post: post.into(),
        exit_code,
        input,
        output: MaybePruned::Pruned(output),
    })
}

impl Default for VerifierContext {
    fn default() -> Self {
        Self {
            suites: BTreeMap::from([
                ("blake2b".into(), Blake2bCpuHashSuite::new_suite()),
                ("poseidon".into(), PoseidonHashSuite::new_suite()),
                ("sha-256".into(), Sha256HashSuite::new_suite()),
            ]),
        }
    }
}<|MERGE_RESOLUTION|>--- conflicted
+++ resolved
@@ -139,7 +139,6 @@
         &self,
         ctx: &VerifierContext,
     ) -> Result<(), VerificationError> {
-<<<<<<< HEAD
         match self {
             InnerReceipt::Composite(x) => x.verify_integrity_with_context(ctx),
             InnerReceipt::Succinct(x) => x.verify_integrity_with_context(ctx),
@@ -147,18 +146,6 @@
                 #[cfg(feature = "std")]
                 if crate::is_dev_mode() {
                     return Ok(());
-=======
-        let mut fault_id_exists = false;
-
-        // This closure is invoked on each receipt's metadata
-        let mut is_fault_meta = |metadata: &ReceiptMetadata| -> Result<bool, VerificationError> {
-            if cfg!(feature = "fault-proof") && metadata.pre.digest() == FAULT_CHECKER_ID.into() {
-                if fault_id_exists {
-                    // If we get here, I means that we've already seen the fault checker's image ID.
-                    // However, a sequence of receipts can only have up to 1 fault checker image ID.
-                    // If this is the case, it means that that the fault checker incurred a fault.
-                    return Err(VerificationError::ImageVerificationError);
->>>>>>> 6d2cd981
                 }
                 Err(VerificationError::InvalidProof)
             }
@@ -249,7 +236,6 @@
             prev_image_id = Some(metadata.post.digest());
         }
 
-<<<<<<< HEAD
         // Verify the last receipt in the continuation.
         final_receipt.verify_integrity_with_context(ctx)?;
         let final_receipt_metadata = final_receipt.get_metadata()?;
@@ -257,23 +243,6 @@
         if let Some(id) = prev_image_id {
             if id != final_receipt_metadata.pre.digest() {
                 return Err(VerificationError::ImageVerificationError);
-=======
-        // For receipts indicating proof of fault, the guest code should post the
-        // post-image ID of the original guest code to prove that the fault checker
-        // tried to execute the next instruction from the same state of the machine.
-        // Note: if the `image_id` were to match the fault checker, it indicates that
-        // the fault checker program was run as the normal guest program. This case does
-        // not indicate a proof of fault. It is normal proof generation.
-        if cfg!(feature = "fault-proof") && fault_id_exists && image_id != FAULT_CHECKER_ID.into() {
-            let digest: Digest = from_slice(&journal.clone()).unwrap();
-            if digest != prev_image_id {
-                return Err(VerificationError::FaultStateMismatch);
-            }
-            // fault checker should only terminate with a `ExitCode::Halted(0)`. Any other
-            // status indicates that something went wrong.
-            if metadata.exit_code != ExitCode::Halted(0) {
-                return Err(VerificationError::UnexpectedExitCode);
->>>>>>> 6d2cd981
             }
         }
 
@@ -282,21 +251,8 @@
             receipt.verify_integrity_with_context(ctx)?;
         }
 
-<<<<<<< HEAD
         // Verify decoded output digest is consistent with the journal_digest and assumptions.
         self.verify_output_consitency(&final_receipt_metadata)?;
-=======
-        if cfg!(feature = "fault-proof") && fault_id_exists && image_id != FAULT_CHECKER_ID.into() {
-            // This is a valid proof of fault. Return as a verification error rather than
-            // `Ok(())`. This makes it more difficult for callers of this function to
-            // mistakenly verify a fault receipt in situations where they do not want to
-            // verify fault receipts. Also, it is important to note that if image_id matches
-            // the fault checker, it's not considered a fault receipt. It means that the
-            // fault checker was run as if it were an ordinary guest program so we should
-            // return `Ok(())` in this case.
-            return Err(VerificationError::ValidFaultReceipt);
-        }
->>>>>>> 6d2cd981
 
         Ok(())
     }

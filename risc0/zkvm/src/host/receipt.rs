--- conflicted
+++ resolved
@@ -282,12 +282,6 @@
     Succinct(SuccinctReceipt),
 
     /// A fake receipt for testing and development.
-<<<<<<< HEAD
-    Fake {
-        /// [ReceiptMetadata] for this fake receipt.
-        metadata: ReceiptMetadata,
-    },
-=======
     ///
     /// This receipt is not valid and will fail verification unless the
     /// environment variable `RISC0_DEV_MODE` is set to `true`, in which case a
@@ -297,8 +291,10 @@
     /// This type solely exists to improve development experience, for further
     /// information about development-only mode see our [dev-mode
     /// documentation](https://dev.risczero.com/zkvm/dev-mode).
-    Fake,
->>>>>>> 618faec3
+    Fake {
+        /// [ReceiptMetadata] for this fake receipt.
+        metadata: ReceiptMetadata,
+    },
 }
 
 impl InnerReceipt {

// Copyright 2023 RISC Zero, Inc.
//
// Licensed under the Apache License, Version 2.0 (the "License");
// you may not use this file except in compliance with the License.
// You may obtain a copy of the License at
//
//     http://www.apache.org/licenses/LICENSE-2.0
//
// Unless required by applicable law or agreed to in writing, software
// distributed under the License is distributed on an "AS IS" BASIS,
// WITHOUT WARRANTIES OR CONDITIONS OF ANY KIND, either express or implied.
// See the License for the specific language governing permissions and
// limitations under the License.

#![doc = include_str!("../README.md")]
#![cfg_attr(not(feature = "std"), no_std)]
#![deny(rustdoc::broken_intra_doc_links)]
#![deny(missing_docs)]

extern crate alloc;

pub mod guest;
#[cfg(not(target_os = "zkvm"))]
mod host;
mod receipt_metadata;
pub mod serde;
pub mod sha;

/// Re-exports for recursion
#[cfg(all(not(target_os = "zkvm"), feature = "prove"))]
pub mod recursion {
    pub use super::host::recursion::*;
}

pub use anyhow::Result;
#[cfg(all(not(target_os = "zkvm"), any(feature = "client", feature = "prove")))]
pub use bytes::Bytes;
pub use receipt_metadata::{ExitCode, ReceiptMetadata};
#[cfg(not(target_os = "zkvm"))]
<<<<<<< HEAD
pub use risc0_binfmt::MemoryImage;
pub use risc0_binfmt::{Program, SystemState};
pub use risc0_zkvm_platform::{declare_syscall, memory::MEM_SIZE, PAGE_SIZE};
=======
pub use risc0_binfmt::{MemoryImage, Program, SystemState};
pub use risc0_zkvm_platform::{declare_syscall, memory::GUEST_MAX_MEM, PAGE_SIZE};
>>>>>>> b7ac357a

#[cfg(all(not(target_os = "zkvm"), feature = "profiler"))]
pub use self::host::server::exec::profiler::Profiler;
#[cfg(all(not(target_os = "zkvm"), feature = "client"))]
pub use self::host::{
    api::client::Client as ApiClient,
    api::Connector,
    client::{
        env::{ExecutorEnv, ExecutorEnvBuilder},
        exec::TraceEvent,
        prove::{
            bonsai::BonsaiProver, default_prover, external::ExternalProver, Prover, ProverOpts,
        },
    },
};
#[cfg(all(not(target_os = "zkvm"), feature = "prove"))]
pub use self::host::{
    api::server::Server as ApiServer,
    client::prove::local::LocalProver,
    server::{
        exec::executor::Executor,
        prove::{get_prover_server, loader::Loader, HalPair, ProverServer},
        session::{FileSegmentRef, Segment, SegmentRef, Session, SessionEvents, SimpleSegmentRef},
    },
};
#[cfg(not(target_os = "zkvm"))]
pub use self::host::{
    control_id::POSEIDON_CONTROL_ID,
<<<<<<< HEAD
    receipt::{InnerReceipt, Receipt, SegmentReceipt, VerifierContext},
=======
    receipt::{
        ExitCode, InnerReceipt, Receipt, ReceiptMetadata, SegmentReceipt, SegmentReceipts,
        VerifierContext,
    },
>>>>>>> b7ac357a
    recursion::ALLOWED_IDS_ROOT,
};

/// Align the given address `addr` upwards to alignment `align`.
///
/// Requires that `align` is a power of two.
pub const fn align_up(addr: usize, align: usize) -> usize {
    (addr + align - 1) & !(align - 1)
}

/// Returns `true` if dev mode is enabled.
#[cfg(feature = "std")]
pub fn is_dev_mode() -> bool {
    let is_env_set = std::env::var("RISC0_DEV_MODE")
        .ok()
        .map(|x| x.to_lowercase())
        .filter(|x| x == "1" || x == "true" || x == "yes")
        .is_some();

    if cfg!(feature = "disable-dev-mode") && is_env_set {
        panic!("zkVM: Inconsistent settings -- please resolve. \
            The RISC0_DEV_MODE environment variable is set but dev mode has been disabled by feature flag.");
    }

    cfg!(not(feature = "disable-dev-mode")) && is_env_set
}<|MERGE_RESOLUTION|>--- conflicted
+++ resolved
@@ -37,14 +37,9 @@
 pub use bytes::Bytes;
 pub use receipt_metadata::{ExitCode, ReceiptMetadata};
 #[cfg(not(target_os = "zkvm"))]
-<<<<<<< HEAD
 pub use risc0_binfmt::MemoryImage;
 pub use risc0_binfmt::{Program, SystemState};
-pub use risc0_zkvm_platform::{declare_syscall, memory::MEM_SIZE, PAGE_SIZE};
-=======
-pub use risc0_binfmt::{MemoryImage, Program, SystemState};
 pub use risc0_zkvm_platform::{declare_syscall, memory::GUEST_MAX_MEM, PAGE_SIZE};
->>>>>>> b7ac357a
 
 #[cfg(all(not(target_os = "zkvm"), feature = "profiler"))]
 pub use self::host::server::exec::profiler::Profiler;
@@ -73,14 +68,7 @@
 #[cfg(not(target_os = "zkvm"))]
 pub use self::host::{
     control_id::POSEIDON_CONTROL_ID,
-<<<<<<< HEAD
-    receipt::{InnerReceipt, Receipt, SegmentReceipt, VerifierContext},
-=======
-    receipt::{
-        ExitCode, InnerReceipt, Receipt, ReceiptMetadata, SegmentReceipt, SegmentReceipts,
-        VerifierContext,
-    },
->>>>>>> b7ac357a
+    receipt::{InnerReceipt, Receipt, SegmentReceipt, SegmentReceipts, VerifierContext},
     recursion::ALLOWED_IDS_ROOT,
 };
 

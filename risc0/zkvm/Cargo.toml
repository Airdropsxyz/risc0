--- conflicted
+++ resolved
@@ -91,12 +91,8 @@
 [target.'cfg(not(target_os = "zkvm"))'.dev-dependencies]
 env_logger = "0.10"
 flate2 = "1.0"
-<<<<<<< HEAD
 risc0-zkvm-methods = { workspace = true }
-=======
-risc0-zkvm-methods = { path = "methods" }
 serde_json = "1.0"
->>>>>>> 6d2cd981
 serial_test = "2.0"
 tar = "0.4"
 tempfile = "3"

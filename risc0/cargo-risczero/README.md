--- conflicted
+++ resolved
@@ -8,12 +8,9 @@
 
 ```bash
 cargo install cargo-risczero
-<<<<<<< HEAD
 
 ## Installing from local source
 cargo install --path risc0/cargo-risczero
-=======
->>>>>>> 33720825
 ```
 
 After that you can verify it works via:

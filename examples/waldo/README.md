--- conflicted
+++ resolved
@@ -86,10 +86,4 @@
 
 # Verify that the prover actually found Waldo.
 cargo run --release --bin verify -- -i waldo.webp -r receipt.bin
-<<<<<<< HEAD
-```
-
-Warning: This example is memory-intensive; we recommend using a machine with at least 64GB of RAM.
-=======
-```
->>>>>>> e862e0a4
+```